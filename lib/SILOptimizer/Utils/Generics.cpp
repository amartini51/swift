--- conflicted
+++ resolved
@@ -474,16 +474,13 @@
     assert(ReInfo.getSpecializedType()
            == SpecializedF->getLoweredFunctionType() &&
            "Previously specialized function does not match expected type.");
-<<<<<<< HEAD
-    // Even if the pre-specialization exists already, try to preserve it
-    // if it is whitelisted.
-    linkSpecialization(M, SpecializedF);
-=======
     assert(Fragile
            == SpecializedF->isFragile() &&
            "Previously specialized function does not match expected "
            "resilience level.");
->>>>>>> 8e292dae
+    // Even if the pre-specialization exists already, try to preserve it
+    // if it is whitelisted.
+    linkSpecialization(M, SpecializedF);
   } else {
     SpecializedF = FuncSpecializer.tryCreateSpecialization();
     if (!SpecializedF)

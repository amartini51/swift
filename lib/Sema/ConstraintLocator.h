--- conflicted
+++ resolved
@@ -89,11 +89,8 @@
     case KeyPathRoot:
     case KeyPathValue:
     case KeyPathComponentResult:
-<<<<<<< HEAD
     case ExplicitTypeCoercion:
-=======
     case Condition:
->>>>>>> eb0b3078
       return 0;
 
     case ContextualType:

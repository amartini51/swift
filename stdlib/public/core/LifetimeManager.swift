//===----------------------------------------------------------------------===//
//
// This source file is part of the Swift.org open source project
//
// Copyright (c) 2014 - 2016 Apple Inc. and the Swift project authors
// Licensed under Apache License v2.0 with Runtime Library Exception
//
// See http://swift.org/LICENSE.txt for license information
// See http://swift.org/CONTRIBUTORS.txt for the list of Swift project authors
//
//===----------------------------------------------------------------------===//

/// Evaluate `f()` and return its result, ensuring that `x` is not
/// destroyed before f returns.
public func withExtendedLifetime<T, Result>(
  x: T, @noescape _ f: () throws -> Result
) rethrows -> Result {
  defer { _fixLifetime(x) }
  return try f()
}

/// Evaluate `f(x)` and return its result, ensuring that `x` is not
/// destroyed before f returns.
public func withExtendedLifetime<T, Result>(
  x: T, @noescape _ f: (T) throws -> Result
) rethrows -> Result {
  defer { _fixLifetime(x) }
  return try f(x)
}

extension String {

  /// Invoke `f` on the contents of this string, represented as
  /// a nul-terminated array of char, ensuring that the array's
  /// lifetime extends through the execution of `f`.
  public func withCString<Result>(
    @noescape f: (UnsafePointer<Int8>) throws -> Result
  ) rethrows -> Result {
    return try self.nulTerminatedUTF8.withUnsafeBufferPointer {
      try f(UnsafePointer($0.baseAddress))
    }
  }
}

// Fix the lifetime of the given instruction so that the ARC optimizer does not
// shorten the lifetime of x to be before this point.
@_transparent
public func _fixLifetime<T>(x: T) {
  Builtin.fixLifetime(x)
}

/// Invokes `body` with an `UnsafeMutablePointer` to `arg` and returns the
/// result. Useful for calling Objective-C APIs that take "in/out"
/// parameters (and default-constructible "out" parameters) by pointer.
public func withUnsafeMutablePointer<T, Result>(
<<<<<<< HEAD
  inout arg: T,
  @noescape _ body: (UnsafeMutablePointer<T>) throws -> Result
=======
  arg: inout T,
  @noescape _ body: UnsafeMutablePointer<T> throws -> Result
>>>>>>> f7b90b86
) rethrows -> Result
{
  return try body(UnsafeMutablePointer<T>(Builtin.addressof(&arg)))
}

/// Like `withUnsafeMutablePointer`, but passes pointers to `arg0` and `arg1`.
public func withUnsafeMutablePointers<A0, A1, Result>(
  arg0: inout A0,
  _ arg1: inout A1,
  @noescape _ body: (
    UnsafeMutablePointer<A0>, UnsafeMutablePointer<A1>) throws -> Result
) rethrows -> Result {
  return try body(
    UnsafeMutablePointer<A0>(Builtin.addressof(&arg0)),
    UnsafeMutablePointer<A1>(Builtin.addressof(&arg1)))
}

/// Like `withUnsafeMutablePointer`, but passes pointers to `arg0`, `arg1`,
/// and `arg2`.
public func withUnsafeMutablePointers<A0, A1, A2, Result>(
  arg0: inout A0,
  _ arg1: inout A1,
  _ arg2: inout A2,
  @noescape _ body: (
    UnsafeMutablePointer<A0>,
    UnsafeMutablePointer<A1>,
    UnsafeMutablePointer<A2>
  ) throws -> Result
) rethrows -> Result {
  return try body(
    UnsafeMutablePointer<A0>(Builtin.addressof(&arg0)),
    UnsafeMutablePointer<A1>(Builtin.addressof(&arg1)),
    UnsafeMutablePointer<A2>(Builtin.addressof(&arg2)))
}

/// Invokes `body` with an `UnsafePointer` to `arg` and returns the
/// result. Useful for calling Objective-C APIs that take "in/out"
/// parameters (and default-constructible "out" parameters) by pointer.
public func withUnsafePointer<T, Result>(
<<<<<<< HEAD
  inout arg: T,
  @noescape _ body: (UnsafePointer<T>) throws -> Result
=======
  arg: inout T,
  @noescape _ body: UnsafePointer<T> throws -> Result
>>>>>>> f7b90b86
) rethrows -> Result
{
  return try body(UnsafePointer<T>(Builtin.addressof(&arg)))
}

/// Like `withUnsafePointer`, but passes pointers to `arg0` and `arg1`.
public func withUnsafePointers<A0, A1, Result>(
  arg0: inout A0,
  _ arg1: inout A1,
  @noescape _ body: (UnsafePointer<A0>, UnsafePointer<A1>) throws -> Result
) rethrows -> Result {
  return try body(
    UnsafePointer<A0>(Builtin.addressof(&arg0)),
    UnsafePointer<A1>(Builtin.addressof(&arg1)))
}

/// Like `withUnsafePointer`, but passes pointers to `arg0`, `arg1`,
/// and `arg2`.
public func withUnsafePointers<A0, A1, A2, Result>(
  arg0: inout A0,
  _ arg1: inout A1,
  _ arg2: inout A2,
  @noescape _ body: (
    UnsafePointer<A0>,
    UnsafePointer<A1>,
    UnsafePointer<A2>
  ) throws -> Result
) rethrows -> Result {
  return try body(
    UnsafePointer<A0>(Builtin.addressof(&arg0)),
    UnsafePointer<A1>(Builtin.addressof(&arg1)),
    UnsafePointer<A2>(Builtin.addressof(&arg2)))
}<|MERGE_RESOLUTION|>--- conflicted
+++ resolved
@@ -53,13 +53,8 @@
 /// result. Useful for calling Objective-C APIs that take "in/out"
 /// parameters (and default-constructible "out" parameters) by pointer.
 public func withUnsafeMutablePointer<T, Result>(
-<<<<<<< HEAD
-  inout arg: T,
+  arg: inout T,
   @noescape _ body: (UnsafeMutablePointer<T>) throws -> Result
-=======
-  arg: inout T,
-  @noescape _ body: UnsafeMutablePointer<T> throws -> Result
->>>>>>> f7b90b86
 ) rethrows -> Result
 {
   return try body(UnsafeMutablePointer<T>(Builtin.addressof(&arg)))
@@ -99,13 +94,8 @@
 /// result. Useful for calling Objective-C APIs that take "in/out"
 /// parameters (and default-constructible "out" parameters) by pointer.
 public func withUnsafePointer<T, Result>(
-<<<<<<< HEAD
-  inout arg: T,
+  arg: inout T,
   @noescape _ body: (UnsafePointer<T>) throws -> Result
-=======
-  arg: inout T,
-  @noescape _ body: UnsafePointer<T> throws -> Result
->>>>>>> f7b90b86
 ) rethrows -> Result
 {
   return try body(UnsafePointer<T>(Builtin.addressof(&arg)))

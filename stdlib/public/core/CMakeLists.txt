--- conflicted
+++ resolved
@@ -76,12 +76,7 @@
   Print.swift
   REPL.swift
   Range.swift
-<<<<<<< HEAD
-  RangeMirrors.swift.gyb
   RangeReplaceableCollection.swift
-=======
-  RangeReplaceableCollectionType.swift
->>>>>>> 87681ef0
   Reflection.swift
   Repeat.swift
   Reverse.swift
@@ -122,11 +117,6 @@
   ${SWIFTLIB_ESSENTIAL}
   ### PLEASE KEEP THIS LIST IN ALPHABETICAL ORDER ###
   Availability.swift
-<<<<<<< HEAD
-  CollectionMirrors.swift.gyb
-=======
-  Bit.swift
->>>>>>> 87681ef0
   CollectionOfOne.swift
   ExistentialCollection.swift.gyb
   Mirror.swift

//===--- SILLLVMGen.cpp ---------------------------------------------------===//
//
// This source file is part of the Swift.org open source project
//
// Copyright (c) 2014 - 2017 Apple Inc. and the Swift project authors
// Licensed under Apache License v2.0 with Runtime Library Exception
//
// See https://swift.org/LICENSE.txt for license information
// See https://swift.org/CONTRIBUTORS.txt for the list of Swift project authors
//
//===----------------------------------------------------------------------===//
///
/// \file
///
/// This is a tool for reading sil files and running IRGen passes upon them. It
/// is not meant to be used to run llvm optimizations on llvm-ir.
///
//===----------------------------------------------------------------------===//

#include "swift/AST/DiagnosticsFrontend.h"
#include "swift/AST/IRGenRequests.h"
#include "swift/AST/SILOptions.h"
#include "swift/Basic/LLVMInitialize.h"
#include "swift/Frontend/DiagnosticVerifier.h"
#include "swift/Frontend/Frontend.h"
#include "swift/Frontend/PrintingDiagnosticConsumer.h"
#include "swift/IRGen/IRGenPublic.h"
#include "swift/IRGen/IRGenSILPasses.h"
#include "swift/SILOptimizer/Analysis/Analysis.h"
#include "swift/SILOptimizer/PassManager/PassManager.h"
#include "swift/SILOptimizer/PassManager/Passes.h"
#include "swift/Serialization/SerializationOptions.h"
#include "swift/Serialization/SerializedModuleLoader.h"
#include "swift/Serialization/SerializedSILLoader.h"
#include "swift/Strings.h"
#include "swift/Subsystems.h"
#include "llvm/ADT/Statistic.h"
#include "llvm/IR/Module.h"
#include "llvm/Support/CommandLine.h"
#include "llvm/Support/FileSystem.h"
#include "llvm/Support/ManagedStatic.h"
#include "llvm/Support/MemoryBuffer.h"
#include "llvm/Support/Path.h"
#include "llvm/Support/Signals.h"
#include "llvm/Support/TargetSelect.h"
#include <cstdio>
using namespace swift;

static llvm::cl::opt<std::string> InputFilename(llvm::cl::desc("input file"),
                                                llvm::cl::init("-"),
                                                llvm::cl::Positional);

static llvm::cl::opt<std::string>
    OutputFilename("o", llvm::cl::init("-"), llvm::cl::desc("output filename"));

static llvm::cl::list<std::string>
    ImportPaths("I",
                llvm::cl::desc("add a directory to the import search path"));

static llvm::cl::list<std::string> FrameworkPaths(
    "F", llvm::cl::desc("add a directory to the framework search path"));

static llvm::cl::opt<std::string>
    ModuleName("module-name",
               llvm::cl::desc("The name of the module if processing"
                              " a module. Necessary for processing "
                              "stdin."));

static llvm::cl::opt<std::string> ResourceDir(
    "resource-dir",
    llvm::cl::desc("The directory that holds the compiler resource files"));

static llvm::cl::opt<std::string>
    SDKPath("sdk", llvm::cl::desc("The path to the SDK for use with the clang "
                                  "importer."),
            llvm::cl::init(""));

static llvm::cl::opt<std::string> Target("target",
                                         llvm::cl::desc("target triple"));

static llvm::cl::opt<bool>
    PrintStats("print-stats", llvm::cl::desc("Print various statistics"));

static llvm::cl::opt<std::string>
    ModuleCachePath("module-cache-path",
                    llvm::cl::desc("Clang module cache path"));

static llvm::cl::opt<bool>
    PerformWMO("wmo", llvm::cl::desc("Enable whole-module optimizations"));

static llvm::cl::opt<IRGenOutputKind>
    OutputKind("output-kind", llvm::cl::desc("Type of output to produce"),
               llvm::cl::values(clEnumValN(IRGenOutputKind::LLVMAssembly,
                                           "llvm-as", "Emit llvm assembly"),
                                clEnumValN(IRGenOutputKind::LLVMBitcode,
                                           "llvm-bc", "Emit llvm bitcode"),
                                clEnumValN(IRGenOutputKind::NativeAssembly,
                                           "as", "Emit native assembly"),
                                clEnumValN(IRGenOutputKind::ObjectFile,
                                           "object", "Emit an object file")),
               llvm::cl::init(IRGenOutputKind::ObjectFile));

static llvm::cl::opt<bool>
    DisableLegacyTypeInfo("disable-legacy-type-info",
        llvm::cl::desc("Don't try to load backward deployment layouts"));

// This function isn't referenced outside its translation unit, but it
// can't use the "static" keyword because its address is used for
// getMainExecutable (since some platforms don't support taking the
// address of main, and some platforms can't implement getMainExecutable
// without being given the address of a function in the main executable).
void anchorForGetMainExecutable() {}

int main(int argc, char **argv) {
  PROGRAM_START(argc, argv);
  INITIALIZE_LLVM();

  llvm::cl::ParseCommandLineOptions(argc, argv, "Swift LLVM IR Generator\n");

  if (PrintStats)
    llvm::EnableStatistics();

  CompilerInvocation Invocation;

  Invocation.setMainExecutablePath(llvm::sys::fs::getMainExecutable(
      argv[0], reinterpret_cast<void *>(&anchorForGetMainExecutable)));

  // Give the context the list of search paths to use for modules.
  Invocation.setImportSearchPaths(ImportPaths);
  std::vector<SearchPathOptions::FrameworkSearchPath> FramePaths;
  for (const auto &path : FrameworkPaths) {
    FramePaths.push_back({path, /*isSystem=*/false});
  }
  Invocation.setFrameworkSearchPaths(FramePaths);
  // Set the SDK path and target if given.
  if (SDKPath.getNumOccurrences() == 0) {
    const char *SDKROOT = getenv("SDKROOT");
    if (SDKROOT)
      SDKPath = SDKROOT;
  }
  if (!SDKPath.empty())
    Invocation.setSDKPath(SDKPath);
  if (!Target.empty())
    Invocation.setTargetTriple(Target);
  if (!ResourceDir.empty())
    Invocation.setRuntimeResourcePath(ResourceDir);
  // Set the module cache path. If not passed in we use the default swift module
  // cache.
  Invocation.getClangImporterOptions().ModuleCachePath = ModuleCachePath;
  Invocation.setParseStdlib();

  // Setup the language options
  auto &LangOpts = Invocation.getLangOptions();
  LangOpts.DisableAvailabilityChecking = true;
  LangOpts.EnableAccessControl = false;
  LangOpts.EnableObjCAttrRequiresFoundation = false;
  LangOpts.EnableObjCInterop = LangOpts.Target.isOSDarwin();

  // Setup the IRGen Options.
  IRGenOptions &Opts = Invocation.getIRGenOptions();
  Opts.OutputKind = OutputKind;
  Opts.DisableLegacyTypeInfo = DisableLegacyTypeInfo;

  serialization::ExtendedValidationInfo extendedInfo;
  llvm::ErrorOr<std::unique_ptr<llvm::MemoryBuffer>> FileBufOrErr =
      Invocation.setUpInputForSILTool(InputFilename, ModuleName,
                                      /*alwaysSetModuleToMain*/ false,
                                      /*bePrimary*/ !PerformWMO, extendedInfo);
  if (!FileBufOrErr) {
    fprintf(stderr, "Error! Failed to open file: %s\n", InputFilename.c_str());
    exit(-1);
  }

  CompilerInstance CI;
  PrintingDiagnosticConsumer PrintDiags;
  CI.addDiagnosticConsumer(&PrintDiags);

  if (CI.setup(Invocation))
    return 1;

  std::error_code EC;
  llvm::raw_fd_ostream outStream(OutputFilename, EC, llvm::sys::fs::F_None);
  if (outStream.has_error() || EC) {
    CI.getDiags().diagnose(SourceLoc(), diag::error_opening_output,
                           OutputFilename, EC.message());
    outStream.clear_error();
    return 1;
  }

  auto *mod = CI.getMainModule();
  assert(mod->getFiles().size() == 1);

  const auto &TBDOpts = Invocation.getTBDGenOptions();
  const auto &SILOpts = Invocation.getSILOptions();
  auto &SILTypes = CI.getSILTypes();
  auto moduleName = CI.getMainModule()->getName().str();
  const PrimarySpecificPaths PSPs(OutputFilename, InputFilename);

  auto getDescriptor = [&]() -> IRGenDescriptor {
    if (PerformWMO) {
      return IRGenDescriptor::forWholeModule(
          mod, Opts, TBDOpts, SILOpts, SILTypes,
          /*SILMod*/ nullptr, moduleName, PSPs);
    } else {
      return IRGenDescriptor::forFile(mod->getFiles()[0], Opts, TBDOpts,
                                      SILOpts, SILTypes, /*SILMod*/ nullptr,
                                      moduleName, PSPs, /*discriminator*/ "");
    }
  };

  auto &eval = CI.getASTContext().evaluator;
  auto generatedMod = llvm::cantFail(eval(OptimizedIRRequest{getDescriptor()}));
  if (!generatedMod)
    return 1;

<<<<<<< HEAD
  const PrimarySpecificPaths PSPs(OutputFilename, InputFilename);
  auto Mod = performIRGeneration(CI.getMainModule(), Opts,
                                 CI.getInvocation().getTBDGenOptions(),
                                 std::move(SILMod),
                                 CI.getMainModule()->getName().str(), PSPs,
                                 ArrayRef<std::string>());
  return CI.getASTContext().hadError();
=======
  return compileAndWriteLLVM(generatedMod.getModule(),
                             generatedMod.getTargetMachine(), Opts,
                             CI.getStatsReporter(), CI.getDiags(), outStream);
>>>>>>> 768a404c
}<|MERGE_RESOLUTION|>--- conflicted
+++ resolved
@@ -213,17 +213,7 @@
   if (!generatedMod)
     return 1;
 
-<<<<<<< HEAD
-  const PrimarySpecificPaths PSPs(OutputFilename, InputFilename);
-  auto Mod = performIRGeneration(CI.getMainModule(), Opts,
-                                 CI.getInvocation().getTBDGenOptions(),
-                                 std::move(SILMod),
-                                 CI.getMainModule()->getName().str(), PSPs,
-                                 ArrayRef<std::string>());
-  return CI.getASTContext().hadError();
-=======
   return compileAndWriteLLVM(generatedMod.getModule(),
                              generatedMod.getTargetMachine(), Opts,
                              CI.getStatsReporter(), CI.getDiags(), outStream);
->>>>>>> 768a404c
 }
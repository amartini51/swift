// RUN: %target-run-simple-swift(-Xfrontend -enable-experimental-concurrency -parse-as-library) | %FileCheck %s --dump-input=always

// REQUIRES: executable_test
// REQUIRES: concurrency

struct Boom: Error {}
struct IgnoredBoom: Error {}

func one() async -> Int { 1 }

func boom() async throws -> Int {
  throw Boom()
}

func test_taskGroup_throws() async {
  let got: Int = try! await Task.withGroup(resultType: Int.self) { group in
    await group.add { try await boom()  }

<<<<<<< HEAD
    do {
      while let r = try await group.next() {
        print("next: \(r)")
      }
    } catch {
      print("error caught in group: \(error)")
=======
        await group.add { () async -> Int in
          let c = Task.isCancelled
          print("task 3 (cancelled: \(c))")
          return 3
        }

        guard let got = try! await group.next() else {
          print("task group failed to get 3 (:\(#line))")
          return 0
        }
>>>>>>> 16d3f783

      let gc = group.isCancelled
      print("group cancelled: \(gc)")

      await group.add { () async -> Int in
        let c = await Task.__unsafeCurrentAsync().isCancelled
        print("task 3 (cancelled: \(c))")
        return 3
      }

      guard let third = try! await group.next() else {
        print("task group failed to get 3")
        return 0
      }

      print("task group returning normally: \(third)")
      return third
    }

    fatalError("Should have thrown and handled inside the catch block")
  }

  // Optionally, we may get the first result back before the failure:
  // CHECK: error caught in group: Boom()
  // CHECK: group cancelled: false
  // CHECK: task 3 (cancelled: false)
  // CHECK: task group returning normally: 3
  // CHECK: got: 3

  print("got: \(got)")
}


@main struct Main {
  static func main() async {
    await test_taskGroup_throws()
  }
}<|MERGE_RESOLUTION|>--- conflicted
+++ resolved
@@ -16,31 +16,18 @@
   let got: Int = try! await Task.withGroup(resultType: Int.self) { group in
     await group.add { try await boom()  }
 
-<<<<<<< HEAD
     do {
       while let r = try await group.next() {
         print("next: \(r)")
       }
     } catch {
       print("error caught in group: \(error)")
-=======
-        await group.add { () async -> Int in
-          let c = Task.isCancelled
-          print("task 3 (cancelled: \(c))")
-          return 3
-        }
-
-        guard let got = try! await group.next() else {
-          print("task group failed to get 3 (:\(#line))")
-          return 0
-        }
->>>>>>> 16d3f783
 
       let gc = group.isCancelled
       print("group cancelled: \(gc)")
 
       await group.add { () async -> Int in
-        let c = await Task.__unsafeCurrentAsync().isCancelled
+        let c = Task.isCancelled
         print("task 3 (cancelled: \(c))")
         return 3
       }
@@ -57,7 +44,6 @@
     fatalError("Should have thrown and handled inside the catch block")
   }
 
-  // Optionally, we may get the first result back before the failure:
   // CHECK: error caught in group: Boom()
   // CHECK: group cancelled: false
   // CHECK: task 3 (cancelled: false)
